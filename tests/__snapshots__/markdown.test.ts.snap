export const snapshot = {};

snapshot[`Build a markdown site 1`] = `
{
  formats: [
    {
      engines: 1,
      ext: ".tmpl.ts",
      pageLoader: [AsyncFunction: module],
    },
    {
      engines: 1,
      ext: ".tmpl.js",
      pageLoader: [AsyncFunction: module],
    },
    {
      engines: undefined,
      ext: ".tmpl.jsonc",
      pageLoader: [AsyncFunction: json],
    },
    {
      engines: undefined,
      ext: ".tmpl.json",
      pageLoader: [AsyncFunction: json],
    },
    {
      dataLoader: [AsyncFunction: json],
      engines: undefined,
      ext: ".json",
    },
    {
      dataLoader: [AsyncFunction: json],
      engines: undefined,
      ext: ".jsonc",
    },
    {
      engines: 1,
      ext: ".md",
      pageLoader: [AsyncFunction: text],
    },
    {
      engines: 1,
      ext: ".markdown",
      pageLoader: [AsyncFunction: text],
    },
    {
      componentLoader: [AsyncFunction: module],
      dataLoader: [AsyncFunction: module],
      engines: 1,
      ext: ".js",
    },
    {
      componentLoader: [AsyncFunction: module],
      dataLoader: [AsyncFunction: module],
      engines: 1,
      ext: ".ts",
    },
    {
      componentLoader: [AsyncFunction: text],
      engines: 1,
      ext: ".njk",
      includesPath: "_includes",
      pageLoader: [AsyncFunction: text],
    },
    {
      dataLoader: [AsyncFunction: toml],
      engines: undefined,
      ext: ".toml",
      pageLoader: [AsyncFunction: toml],
    },
    {
      dataLoader: [AsyncFunction: yaml],
      engines: undefined,
      ext: ".yaml",
      pageLoader: [AsyncFunction: yaml],
    },
    {
      dataLoader: [AsyncFunction: yaml],
      engines: undefined,
      ext: ".yml",
      pageLoader: [AsyncFunction: yaml],
    },
  ],
  src: [
    "/",
    "/basic.md",
    "/empty.md",
    "/footnote.md",
    "/with-attributes.md",
    "/with-code.md",
    "/with-deflist.md",
    "/with-filter.njk",
    "/with-module.tmpl.js",
    "/with-nunjucks.md",
  ],
}
`;

snapshot[`Build a markdown site 2`] = `[]`;

snapshot[`Build a markdown site 3`] = `
[
  {
    content: "<!DOCTYPE html>
<h1>Normal page</h1>
<ul>
<li>List</li>
<li>Of</li>
<li>Elements</li>
</ul>
",
    data: {
      children: "<h1>Normal page</h1>
<ul>
<li>List</li>
<li>Of</li>
<li>Elements</li>
</ul>
",
      content: "# Normal page

- List
- Of
- Elements
",
      date: [],
      mergedKeys: [
        "tags",
      ],
      page: [
        "src",
        "data",
      ],
      paginate: "paginate",
      search: [],
      tags: "Array(0)",
      title: "Basic page",
      url: "/basic/",
    },
    src: {
      asset: undefined,
      ext: ".md",
      path: "/basic",
      remote: undefined,
      slug: "basic",
    },
  },
  {
    content: \`<!DOCTYPE html>
<p>Here is a footnote reference,<sup class="footnote-ref"><a href="#fn1" id="fnref1">[1]</a></sup> and another.<sup class="footnote-ref"><a href="#fn2" id="fnref2">[2]</a></sup></p>
<p>belong to the previous footnote.</p>
<h4 class="mt-3">Footnotes</h4>
<section class="footnotes">
<ol class="footnotes-list">
<li id="fn1" class="footnote-item"><p>Here is the footnote. <a href="#fnref1" class="footnote-backref">↩︎</a></p>
</li>
<li id="fn2" class="footnote-item"><p>Here's one with multiple blocks.</p>
<p>Subsequent paragraphs are indented to show that they <a href="#fnref2" class="footnote-backref">↩︎</a></p>
</li>
</ol>
</section>
\`,
    data: {
      children: \`<p>Here is a footnote reference,<sup class="footnote-ref"><a href="#fn1" id="fnref1">[1]</a></sup> and another.<sup class="footnote-ref"><a href="#fn2" id="fnref2">[2]</a></sup></p>
<p>belong to the previous footnote.</p>
<h4 class="mt-3">Footnotes</h4>
<section class="footnotes">
<ol class="footnotes-list">
<li id="fn1" class="footnote-item"><p>Here is the footnote. <a href="#fnref1" class="footnote-backref">↩︎</a></p>
</li>
<li id="fn2" class="footnote-item"><p>Here's one with multiple blocks.</p>
<p>Subsequent paragraphs are indented to show that they <a href="#fnref2" class="footnote-backref">↩︎</a></p>
</li>
</ol>
</section>
\`,
      content: "Here is a footnote reference,[^1] and another.[^longnote]

[^1]: Here is the footnote.

[^longnote]: Here's one with multiple blocks.

    Subsequent paragraphs are indented to show that they

belong to the previous footnote.
",
      date: [],
      mergedKeys: [
        "tags",
      ],
      page: [
        "src",
        "data",
      ],
      paginate: "paginate",
      search: [],
      tags: "Array(0)",
      url: "/footnote/",
    },
    src: {
      asset: undefined,
      ext: ".md",
      path: "/footnote",
      remote: undefined,
      slug: "footnote",
    },
  },
  {
    content: '<!DOCTYPE html>
<p><a href="#foo" target="_blank">link</a></p>
',
    data: {
      children: '<p><a href="#foo" target="_blank">link</a></p>
',
      content: "[link](#foo){target=_blank}
",
      date: [],
      mergedKeys: [
        "tags",
      ],
      page: [
        "src",
        "data",
      ],
      paginate: "paginate",
      search: [],
      tags: "Array(0)",
      url: "/with-attributes/",
    },
    src: {
      asset: undefined,
      ext: ".md",
      path: "/with-attributes",
      remote: undefined,
      slug: "with-attributes",
    },
  },
  {
<<<<<<< HEAD
    content: "<!DOCTYPE html>
" +
      '<pre><code class="language-html">&lt;p&gt;Example&lt;/p&gt;
' +
      "</code></pre>
" +
      "<pre><code>&lt;p&gt;Example without color highlight&lt;/p&gt;
" +
      "</code></pre>
" +
      "<p>Not indented code</p>
",
    data: {
      children: '<pre><code class="language-html">&lt;p&gt;Example&lt;/p&gt;
' +
        "</code></pre>
" +
        "<pre><code>&lt;p&gt;Example without color highlight&lt;/p&gt;
" +
        "</code></pre>
" +
        "<p>Not indented code</p>
",
      content: "\`\`\`html
" +
        "<p>Example</p>
" +
        "\`\`\`
" +
        "
" +
        "\`\`\`
" +
        "<p>Example without color highlight</p>
" +
        "\`\`\`
" +
        "
" +
        "    Not indented code
=======
    content: '<!DOCTYPE html>
<pre><code class="language-html">&lt;p&gt;Example&lt;/p&gt;
</code></pre>
<pre><code>&lt;p&gt;Example without color highlight&lt;/p&gt;
</code></pre>
<pre><code>Indented code
</code></pre>
',
    data: {
      children: '<pre><code class="language-html">&lt;p&gt;Example&lt;/p&gt;
</code></pre>
<pre><code>&lt;p&gt;Example without color highlight&lt;/p&gt;
</code></pre>
<pre><code>Indented code
</code></pre>
',
      content: "\`\`\`html
<p>Example</p>
\`\`\`

\`\`\`
<p>Example without color highlight</p>
\`\`\`

    Indented code
>>>>>>> 4c948468
",
      date: [],
      mergedKeys: [
        "tags",
      ],
      page: [
        "src",
        "data",
      ],
      paginate: "paginate",
      search: [],
      tags: "Array(0)",
      url: "/with-code/",
    },
    src: {
      asset: undefined,
      ext: ".md",
      path: "/with-code",
      remote: undefined,
      slug: "with-code",
    },
  },
  {
    content: "<!DOCTYPE html>
<!-- deno-fmt-ignore-file -->
<dl>
<dt>This is a definition title</dt>
<dd>And this the description</dd>
<dd>Other description</dd>
<dt>Other title</dt>
<dd>And other description</dd>
</dl>
",
    data: {
      children: "<!-- deno-fmt-ignore-file -->
<dl>
<dt>This is a definition title</dt>
<dd>And this the description</dd>
<dd>Other description</dd>
<dt>Other title</dt>
<dd>And other description</dd>
</dl>
",
      content: "<!-- deno-fmt-ignore-file -->
This is a definition title
: And this the description
: Other description

Other title
: And other description
",
      date: [],
      mergedKeys: [
        "tags",
      ],
      page: [
        "src",
        "data",
      ],
      paginate: "paginate",
      search: [],
      tags: "Array(0)",
      url: "/with-deflist/",
    },
    src: {
      asset: undefined,
      ext: ".md",
      path: "/with-deflist",
      remote: undefined,
      slug: "with-deflist",
    },
  },
  {
    content: '<!DOCTYPE html>
<h1>Module <strong>example</strong></h1>

<div><p>Welcome to this <a href="/">page</a></p></div>
',
    data: {
      children: '<h1>Module <strong>example</strong></h1>

<div><p>Welcome to this <a href="/">page</a></p></div>
',
      content: "<h1>{{ title | md(true) | safe }}</h1>

<div>{{ description | md | safe }}</div>
",
      date: [],
      description: "Welcome to this [page](/)
",
      mergedKeys: [
        "tags",
      ],
      page: [
        "src",
        "data",
      ],
      paginate: "paginate",
      search: [],
      tags: "Array(0)",
      title: "Module **example**",
      url: "/with-filter/",
    },
    src: {
      asset: undefined,
      ext: ".njk",
      path: "/with-filter",
      remote: undefined,
      slug: "with-filter",
    },
  },
  {
    content: '<!DOCTYPE html>
<h1>Module example</h1>
<p><a href="/">Back to home</a></p>
',
    data: {
      children: '<h1>Module example</h1>
<p><a href="/">Back to home</a></p>
',
      content: "default",
      date: [],
      mergedKeys: [
        "tags",
      ],
      page: [
        "src",
        "data",
      ],
      paginate: "paginate",
      search: [],
      tags: "Array(0)",
      templateEngine: "tmpl.js,md",
      title: "Module example",
      url: "/with-module/",
    },
    src: {
      asset: undefined,
      ext: ".tmpl.js",
      path: "/with-module",
      remote: undefined,
      slug: "with-module",
    },
  },
  {
    content: '<!DOCTYPE html>
<!-- deno-fmt-ignore-file -->
<h1></h1>
<p>Foo</p>
<ul>
<li>one: <a href="/items/un.html">un</a></li>
<li>two: <a href="/items/dous.html">dous</a></li>
<li>three: <a href="/items/tres.html">tres</a></li>
</ul>
',
    data: {
      children: '<!-- deno-fmt-ignore-file -->
<h1></h1>
<p>Foo</p>
<ul>
<li>one: <a href="/items/un.html">un</a></li>
<li>two: <a href="/items/dous.html">dous</a></li>
<li>three: <a href="/items/tres.html">tres</a></li>
</ul>
',
      content: "<!-- deno-fmt-ignore-file -->
# {{ title }}

Foo

{% for title, no in myData %}
- {{ title }}: [{{ no }}](/items/{{ no }}.html)
{%- endfor %}
",
      date: [],
      mergedKeys: [
        "tags",
      ],
      myData: [
        "one",
        "two",
        "three",
      ],
      page: [
        "src",
        "data",
      ],
      paginate: "paginate",
      search: [],
      tags: "Array(0)",
      templateEngine: "njk,md",
      url: "/with-nunjucks/",
    },
    src: {
      asset: undefined,
      ext: ".md",
      path: "/with-nunjucks",
      remote: undefined,
      slug: "with-nunjucks",
    },
  },
]
`;

snapshot[`Build a markdown with hooks 1`] = `
{
  formats: [
    {
      engines: 1,
      ext: ".tmpl.ts",
      pageLoader: [AsyncFunction: module],
    },
    {
      engines: 1,
      ext: ".tmpl.js",
      pageLoader: [AsyncFunction: module],
    },
    {
      engines: undefined,
      ext: ".tmpl.jsonc",
      pageLoader: [AsyncFunction: json],
    },
    {
      engines: undefined,
      ext: ".tmpl.json",
      pageLoader: [AsyncFunction: json],
    },
    {
      dataLoader: [AsyncFunction: json],
      engines: undefined,
      ext: ".json",
    },
    {
      dataLoader: [AsyncFunction: json],
      engines: undefined,
      ext: ".jsonc",
    },
    {
      engines: 1,
      ext: ".md",
      pageLoader: [AsyncFunction: text],
    },
    {
      engines: 1,
      ext: ".markdown",
      pageLoader: [AsyncFunction: text],
    },
    {
      componentLoader: [AsyncFunction: module],
      dataLoader: [AsyncFunction: module],
      engines: 1,
      ext: ".js",
    },
    {
      componentLoader: [AsyncFunction: module],
      dataLoader: [AsyncFunction: module],
      engines: 1,
      ext: ".ts",
    },
    {
      componentLoader: [AsyncFunction: text],
      engines: 1,
      ext: ".njk",
      includesPath: "_includes",
      pageLoader: [AsyncFunction: text],
    },
    {
      dataLoader: [AsyncFunction: toml],
      engines: undefined,
      ext: ".toml",
      pageLoader: [AsyncFunction: toml],
    },
    {
      dataLoader: [AsyncFunction: yaml],
      engines: undefined,
      ext: ".yaml",
      pageLoader: [AsyncFunction: yaml],
    },
    {
      dataLoader: [AsyncFunction: yaml],
      engines: undefined,
      ext: ".yml",
      pageLoader: [AsyncFunction: yaml],
    },
  ],
  src: [
    "/",
    "/basic.md",
    "/empty.md",
    "/footnote.md",
    "/with-attributes.md",
    "/with-code.md",
    "/with-deflist.md",
    "/with-filter.njk",
    "/with-module.tmpl.js",
    "/with-nunjucks.md",
  ],
}
`;

snapshot[`Build a markdown with hooks 2`] = `[]`;

snapshot[`Build a markdown with hooks 3`] = `
[
  {
    content: "<!DOCTYPE html>
<h1>Normal page</h1>
<ul>
<li>List</li>
<li>Of</li>
<li>Elements</li>
</ul>
",
    data: {
      children: "<h1>Normal page</h1>
<ul>
<li>List</li>
<li>Of</li>
<li>Elements</li>
</ul>
",
      content: "# Normal page

- List
- Of
- Elements
",
      date: [],
      mergedKeys: [
        "tags",
      ],
      page: [
        "src",
        "data",
      ],
      paginate: "paginate",
      search: [],
      tags: "Array(0)",
      title: "Basic page",
      url: "/basic/",
    },
    src: {
      asset: undefined,
      ext: ".md",
      path: "/basic",
      remote: undefined,
      slug: "basic",
    },
  },
  {
    content: \`<!DOCTYPE html>
<p>Here is a footnote reference,<sup class="footnote-ref"><a href="#fn1" id="fnref1">[1]</a></sup> and another.<sup class="footnote-ref"><a href="#fn2" id="fnref2">[2]</a></sup></p>
<p>belong to the previous footnote.</p>
<h4 class="mt-3">Footnotes</h4>
<section class="footnotes">
<ol class="footnotes-list">
<li id="fn1" class="footnote-item"><p>Here is the footnote. <a href="#fnref1" class="footnote-backref">↩︎</a></p>
</li>
<li id="fn2" class="footnote-item"><p>Here's one with multiple blocks.</p>
<p>Subsequent paragraphs are indented to show that they <a href="#fnref2" class="footnote-backref">↩︎</a></p>
</li>
</ol>
</section>
\`,
    data: {
      children: \`<p>Here is a footnote reference,<sup class="footnote-ref"><a href="#fn1" id="fnref1">[1]</a></sup> and another.<sup class="footnote-ref"><a href="#fn2" id="fnref2">[2]</a></sup></p>
<p>belong to the previous footnote.</p>
<h4 class="mt-3">Footnotes</h4>
<section class="footnotes">
<ol class="footnotes-list">
<li id="fn1" class="footnote-item"><p>Here is the footnote. <a href="#fnref1" class="footnote-backref">↩︎</a></p>
</li>
<li id="fn2" class="footnote-item"><p>Here's one with multiple blocks.</p>
<p>Subsequent paragraphs are indented to show that they <a href="#fnref2" class="footnote-backref">↩︎</a></p>
</li>
</ol>
</section>
\`,
      content: "Here is a footnote reference,[^1] and another.[^longnote]

[^1]: Here is the footnote.

[^longnote]: Here's one with multiple blocks.

    Subsequent paragraphs are indented to show that they

belong to the previous footnote.
",
      date: [],
      mergedKeys: [
        "tags",
      ],
      page: [
        "src",
        "data",
      ],
      paginate: "paginate",
      search: [],
      tags: "Array(0)",
      url: "/footnote/",
    },
    src: {
      asset: undefined,
      ext: ".md",
      path: "/footnote",
      remote: undefined,
      slug: "footnote",
    },
  },
  {
    content: '<!DOCTYPE html>
<p><a href="#foo" target="_blank">link</a></p>
',
    data: {
      children: '<p><a href="#foo" target="_blank">link</a></p>
',
      content: "[link](#foo){target=_blank}
",
      date: [],
      mergedKeys: [
        "tags",
      ],
      page: [
        "src",
        "data",
      ],
      paginate: "paginate",
      search: [],
      tags: "Array(0)",
      url: "/with-attributes/",
    },
    src: {
      asset: undefined,
      ext: ".md",
      path: "/with-attributes",
      remote: undefined,
      slug: "with-attributes",
    },
  },
  {
<<<<<<< HEAD
    content: "<!DOCTYPE html>
" +
      '<pre><code class="language-html">&lt;p&gt;Example&lt;/p&gt;
' +
      "</code></pre>
" +
      "<pre><code>&lt;p&gt;Example without color highlight&lt;/p&gt;
" +
      "</code></pre>
" +
      "<p>Not indented code</p>
",
    data: {
      children: '<pre><code class="language-html">&lt;p&gt;Example&lt;/p&gt;
' +
        "</code></pre>
" +
        "<pre><code>&lt;p&gt;Example without color highlight&lt;/p&gt;
" +
        "</code></pre>
" +
        "<p>Not indented code</p>
",
      content: "\`\`\`html
" +
        "<p>Example</p>
" +
        "\`\`\`
" +
        "
" +
        "\`\`\`
" +
        "<p>Example without color highlight</p>
" +
        "\`\`\`
" +
        "
" +
        "    Not indented code
=======
    content: '<!DOCTYPE html>
<pre><code class="language-html">&lt;p&gt;Example&lt;/p&gt;
</code></pre>
<pre><code>&lt;p&gt;Example without color highlight&lt;/p&gt;
</code></pre>
<pre><code>Indented code
</code></pre>
',
    data: {
      children: '<pre><code class="language-html">&lt;p&gt;Example&lt;/p&gt;
</code></pre>
<pre><code>&lt;p&gt;Example without color highlight&lt;/p&gt;
</code></pre>
<pre><code>Indented code
</code></pre>
',
      content: "\`\`\`html
<p>Example</p>
\`\`\`

\`\`\`
<p>Example without color highlight</p>
\`\`\`

    Indented code
>>>>>>> 4c948468
",
      date: [],
      mergedKeys: [
        "tags",
      ],
      page: [
        "src",
        "data",
      ],
      paginate: "paginate",
      search: [],
      tags: "Array(0)",
      url: "/with-code/",
    },
    src: {
      asset: undefined,
      ext: ".md",
      path: "/with-code",
      remote: undefined,
      slug: "with-code",
    },
  },
  {
    content: "<!DOCTYPE html>
<!-- deno-fmt-ignore-file -->
<dl>
<dt>This is a definition title</dt>
<dd>And this the description</dd>
<dd>Other description</dd>
<dt>Other title</dt>
<dd>And other description</dd>
</dl>
",
    data: {
      children: "<!-- deno-fmt-ignore-file -->
<dl>
<dt>This is a definition title</dt>
<dd>And this the description</dd>
<dd>Other description</dd>
<dt>Other title</dt>
<dd>And other description</dd>
</dl>
",
      content: "<!-- deno-fmt-ignore-file -->
This is a definition title
: And this the description
: Other description

Other title
: And other description
",
      date: [],
      mergedKeys: [
        "tags",
      ],
      page: [
        "src",
        "data",
      ],
      paginate: "paginate",
      search: [],
      tags: "Array(0)",
      url: "/with-deflist/",
    },
    src: {
      asset: undefined,
      ext: ".md",
      path: "/with-deflist",
      remote: undefined,
      slug: "with-deflist",
    },
  },
  {
    content: '<!DOCTYPE html>
<h1>Module <strong>example</strong></h1>

<div><p>Welcome to this <a href="/">page</a></p></div>
',
    data: {
      children: '<h1>Module <strong>example</strong></h1>

<div><p>Welcome to this <a href="/">page</a></p></div>
',
      content: "<h1>{{ title | md(true) | safe }}</h1>

<div>{{ description | md | safe }}</div>
",
      date: [],
      description: "Welcome to this [page](/)
",
      mergedKeys: [
        "tags",
      ],
      page: [
        "src",
        "data",
      ],
      paginate: "paginate",
      search: [],
      tags: "Array(0)",
      title: "Module **example**",
      url: "/with-filter/",
    },
    src: {
      asset: undefined,
      ext: ".njk",
      path: "/with-filter",
      remote: undefined,
      slug: "with-filter",
    },
  },
  {
    content: '<!DOCTYPE html>
<h1>Module example</h1>
<p><a href="/">Back to home</a></p>
',
    data: {
      children: '<h1>Module example</h1>
<p><a href="/">Back to home</a></p>
',
      content: "default",
      date: [],
      mergedKeys: [
        "tags",
      ],
      page: [
        "src",
        "data",
      ],
      paginate: "paginate",
      search: [],
      tags: "Array(0)",
      templateEngine: "tmpl.js,md",
      title: "Module example",
      url: "/with-module/",
    },
    src: {
      asset: undefined,
      ext: ".tmpl.js",
      path: "/with-module",
      remote: undefined,
      slug: "with-module",
    },
  },
  {
    content: '<!DOCTYPE html>
<!-- deno-fmt-ignore-file -->
<h1></h1>
<p>Foo</p>
<ul>
<li>one: <a href="/items/un.html">un</a></li>
<li>two: <a href="/items/dous.html">dous</a></li>
<li>three: <a href="/items/tres.html">tres</a></li>
</ul>
',
    data: {
      children: '<!-- deno-fmt-ignore-file -->
<h1></h1>
<p>Foo</p>
<ul>
<li>one: <a href="/items/un.html">un</a></li>
<li>two: <a href="/items/dous.html">dous</a></li>
<li>three: <a href="/items/tres.html">tres</a></li>
</ul>
',
      content: "<!-- deno-fmt-ignore-file -->
# {{ title }}

Foo

{% for title, no in myData %}
- {{ title }}: [{{ no }}](/items/{{ no }}.html)
{%- endfor %}
",
      date: [],
      mergedKeys: [
        "tags",
      ],
      myData: [
        "one",
        "two",
        "three",
      ],
      page: [
        "src",
        "data",
      ],
      paginate: "paginate",
      search: [],
      tags: "Array(0)",
      templateEngine: "njk,md",
      url: "/with-nunjucks/",
    },
    src: {
      asset: undefined,
      ext: ".md",
      path: "/with-nunjucks",
      remote: undefined,
      slug: "with-nunjucks",
    },
  },
]
`;<|MERGE_RESOLUTION|>--- conflicted
+++ resolved
@@ -236,63 +236,19 @@
     },
   },
   {
-<<<<<<< HEAD
-    content: "<!DOCTYPE html>
-" +
-      '<pre><code class="language-html">&lt;p&gt;Example&lt;/p&gt;
-' +
-      "</code></pre>
-" +
-      "<pre><code>&lt;p&gt;Example without color highlight&lt;/p&gt;
-" +
-      "</code></pre>
-" +
-      "<p>Not indented code</p>
-",
-    data: {
-      children: '<pre><code class="language-html">&lt;p&gt;Example&lt;/p&gt;
-' +
-        "</code></pre>
-" +
-        "<pre><code>&lt;p&gt;Example without color highlight&lt;/p&gt;
-" +
-        "</code></pre>
-" +
-        "<p>Not indented code</p>
-",
-      content: "\`\`\`html
-" +
-        "<p>Example</p>
-" +
-        "\`\`\`
-" +
-        "
-" +
-        "\`\`\`
-" +
-        "<p>Example without color highlight</p>
-" +
-        "\`\`\`
-" +
-        "
-" +
-        "    Not indented code
-=======
     content: '<!DOCTYPE html>
 <pre><code class="language-html">&lt;p&gt;Example&lt;/p&gt;
 </code></pre>
 <pre><code>&lt;p&gt;Example without color highlight&lt;/p&gt;
 </code></pre>
-<pre><code>Indented code
-</code></pre>
+<p>Not indented code</p>
 ',
     data: {
       children: '<pre><code class="language-html">&lt;p&gt;Example&lt;/p&gt;
 </code></pre>
 <pre><code>&lt;p&gt;Example without color highlight&lt;/p&gt;
 </code></pre>
-<pre><code>Indented code
-</code></pre>
+<p>Not indented code</p>
 ',
       content: "\`\`\`html
 <p>Example</p>
@@ -302,8 +258,7 @@
 <p>Example without color highlight</p>
 \`\`\`
 
-    Indented code
->>>>>>> 4c948468
+    Not indented code
 ",
       date: [],
       mergedKeys: [
@@ -744,63 +699,19 @@
     },
   },
   {
-<<<<<<< HEAD
-    content: "<!DOCTYPE html>
-" +
-      '<pre><code class="language-html">&lt;p&gt;Example&lt;/p&gt;
-' +
-      "</code></pre>
-" +
-      "<pre><code>&lt;p&gt;Example without color highlight&lt;/p&gt;
-" +
-      "</code></pre>
-" +
-      "<p>Not indented code</p>
-",
-    data: {
-      children: '<pre><code class="language-html">&lt;p&gt;Example&lt;/p&gt;
-' +
-        "</code></pre>
-" +
-        "<pre><code>&lt;p&gt;Example without color highlight&lt;/p&gt;
-" +
-        "</code></pre>
-" +
-        "<p>Not indented code</p>
-",
-      content: "\`\`\`html
-" +
-        "<p>Example</p>
-" +
-        "\`\`\`
-" +
-        "
-" +
-        "\`\`\`
-" +
-        "<p>Example without color highlight</p>
-" +
-        "\`\`\`
-" +
-        "
-" +
-        "    Not indented code
-=======
     content: '<!DOCTYPE html>
 <pre><code class="language-html">&lt;p&gt;Example&lt;/p&gt;
 </code></pre>
 <pre><code>&lt;p&gt;Example without color highlight&lt;/p&gt;
 </code></pre>
-<pre><code>Indented code
-</code></pre>
+<p>Not indented code</p>
 ',
     data: {
       children: '<pre><code class="language-html">&lt;p&gt;Example&lt;/p&gt;
 </code></pre>
 <pre><code>&lt;p&gt;Example without color highlight&lt;/p&gt;
 </code></pre>
-<pre><code>Indented code
-</code></pre>
+<p>Not indented code</p>
 ',
       content: "\`\`\`html
 <p>Example</p>
@@ -810,8 +721,7 @@
 <p>Example without color highlight</p>
 \`\`\`
 
-    Indented code
->>>>>>> 4c948468
+    Not indented code
 ",
       date: [],
       mergedKeys: [
