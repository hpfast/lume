--- conflicted
+++ resolved
@@ -66,21 +66,9 @@
 
 function getOptionsFromCli(): DeepPartial<SiteOptions> {
   const options = parse(Deno.args, {
-<<<<<<< HEAD
-    string: [
-      "root",
-      "src",
-      "dest",
-      "location",
-      "port",
-    ],
+    string: ["src", "dest", "location", "port"],
     boolean: ["quiet", "serve", "open"],
-    alias: { serve: "s", port: "p", open: "o" },
-=======
-    string: ["src", "dest", "location", "port"],
-    boolean: ["quiet", "dev", "serve", "open"],
     alias: { dev: "d", serve: "s", port: "p", open: "o" },
->>>>>>> ff80e198
     ["--"]: true,
   });
 
@@ -104,13 +92,10 @@
     overrides.quiet = options.quiet;
   }
 
-<<<<<<< HEAD
-=======
   if (Deno.env.get("LUME_ENV") === "development") {
     overrides.dev = true;
   }
 
->>>>>>> ff80e198
   if (options.port) {
     (overrides.server ||= {}).port = parseInt(options.port);
   }
