# Changelog
All notable changes to this project will be documented in this file.

The format is based on [Keep a Changelog](https://keepachangelog.com/),
and this project try to adheres to [Semantic Versioning](https://semver.org/).
Go to the `v1` branch to see the changelog of Lume 1.

## [2.1.0] - Unreleased
### Added
<<<<<<< HEAD
- Support `x-default` for unmatched languages #528 & #532
  - `multilanguage` plugin
  - `sitemap` plugin
=======
- New plugin: `fff` [#529].
- New plugin: `redirects` [#534].
- New plugin: `og_images` [#534].
- New command `lume cms`.
- `onDemand` plugin: support async extraData function.
- `lume:*` global events.

### Changed
- BREAKING: Removed deprecated `--unstable` flag to the default `lume` task.
  Use the [`unstable` configuration in `deno.json`](https://docs.deno.com/runtime/manual/tools/unstable_flags).
- BREAKING: Upgrade `date-fns` dependency to version 3 [#541].
  This affects to how to import locales in the _config file:
  ```js
  // Old
  import gl from "npm:date-fns/locale/gl";

  // New
  import { gl } from "npm:date-fns/locale/gl";
  ```
- Allow to get value from attribute in CSS query of `getDataValue()` function. See `metas` plugin for a clear example.
- `favicon` plugin: [#562]
  - Default ico size changed to 48.
  - Add `sizes="any"` to the svg icon.
  - Place the svg icon at end.
- logging: URL transformation direction is more visually distinct.

### Fixed
- Pages filtered with `filter_pages` plugin are exported to the sitemap.
- Ensure `site.options.server.middlewares` array is always defined.
- Updated dependencies: `std`, `date-fns`, `lightningcss`, `vento`, `terser`, `autoprefixer`, `esbuild`, `sass`, `unocss`.
- `site.hooks.addMarkdownItPlugin` accepts multiple options
>>>>>>> 7ed7f4de

## [2.0.3] - 2024-01-12
### Added
- `metas` & `feed` plugins: Suppport for functions to configure the data fields.
- `mdx` plugin: New `mdx` filter [#550].

### Changed
- `md` filter from `remark` plugin is async.

### Fixed
- esbuild plugin: Fix support for subextensions added to JSX files.
  For example: `file.client.jsx`.
- Conflict between `jsx` and esbuild plugin with `jsx` [#547].
- Don't break if env variables are not granted [#551].
- Nested components doesn't work in Vento [#552]
- Updated deps: `std`, `unocss`, `svgo`, `sass`, `postcss`, `postcss-import`, `vento`, `tailwindcss`, `react` types, `remark`, `sharp`.

## [2.0.2] - 2024-01-01
### Added
- Add critical log on rare case where developer forget to export the Site instance in the `_config.ts`

### Changed
- `decap_cms` plugin: Add a script in the homepage to redirect to /admin/
  when an invite token or recovery token is detected from netlify identity.
- `getOptionsFromCli` is moved from `mod.ts` to `utils/cli_options.ts` [#535], [#540].

### Fixed
- `sitemap` plugin: Add the `xmlns` namespace for localized urls.
- Files with all caps extensions are ignored [#542].
- `multilanguage` plugin:
  - Fix error of two pages with the same id, type and lang.
  - Fix the error of a page with lang, but undefined id.
- Removed unused `imagick` dependency.
- Added `Lume.PaginateResult` type.
- Apply merge data strategies between multiple _data files/folders in the same folder.
- Date recovery from Git repositories [#544].
- Updated dependencies: `std`, `esbuild`, `liquid`, `postcssNesting`, `react-dom` types, `sharp`, `svgo`, `vento`, `tailwindcss`, `minify_html`, `unocss`, `sass`.

## [2.0.1] - 2023-12-10
### Added
- `mdx` plugin: New `rehypeOptions` option [#517]

### Fixed
- `lightningcss` plugin: use the correct includes folder [#523].
- `mdx` and `remark` plugins: improved types.
- Lume needs Deno >= 1.38.
- Type of `Lume.Data.results`.
- Improved log messages of empty and ondemand pages [#525].
- `picture` plugin using the wrong attribute name [#526].
- Updated deps: `markdown-it`, `preact`, `terser`, `esbuild`.

## [2.0.0] - 2023-12-08
### Added
- New plugin `unocss`, to replace `windi_css`.
- New plugin `transform_images`, to replace `imagick`.
- New option `server.root` to `Site`.
- New `basename` variable to change the final name of files/directories. [#494]
- New function `site.getOrCreatePage()`.
- Allow to copy files/directories inside ignored directories [#520]
- Added generics to `search` functions. For example: `search.pages<PageType>()`.
- New environment variable `LUME_NOCACHE` to disable the cache of the remote files.
- TOML plugin: New option `pageSubExtension` with the default value `.page`.
- YAML plugin: New option `pageSubExtension`.
- JSX plugin: New option `pageSubExtension`.
- JSON plugin: New option `pageSubExtension`.
- Eta plugin: New option `pageSubExtension`.
- Liquid plugin: New option `pageSubExtension`.
- Nunjucks plugin: New option `pageSubExtension`.
- Pug plugin: New option `pageSubExtension`.
- Vento plugin: New option `pageSubExtension`.
- Markdown plugin: New option `useDefaultPlugins` that it's `true` by default.
- Postcss plugin: new option `useDefaultPlugins` that it's `true` by default.
- Module plugin:
  - New option `pageSubExtension`.
  - New option `includes`
- MDX plugin:
  - New option `useDefaultPlugins` that it's `true` by default.
  - New option `recmaPlugins` [#521].
  - New option `includes`
- JSX Preact plugin
  - New option `pageSubExtension`.
  - New `precompile` option for faster jsx transform.
- Pagefind plugin: New option `highlightParam`.
- Not found middleware: Added default options.
- Remark plugin:
  - New option `useDefaultPlugins` that it's `true` by default.
  - New option `remarkOptions` [#517] [#518].

### Changed
- Revamp of types.
  - Removed `core.ts` and created `types.ts`.
  - New global namespace `Lume`.
  - Use the lib `dom` and `dom.iterable` types instead of `deno-dom`.
- Changed the signature of `process` and `preprocess` to behave like
    `processAll` and `preprocessAll`.
- Changed the signature of `Page.create()`. It has a single argument with an object with the page content.
- Renamed the interface method `Engine.renderSync` to `Engine.renderComponent`.
- Changed the `Format` interface.
- Pretty URLs option doesn't affect to the `/404.html` page by default.
- Replace `fn-date` with `Temporal` polyfill to convert dates.
- Refactor of `Server` class to work with `Deno.serve()` API [#501].
- Renamed `core/filesystem.ts` to `core/file.ts`.
- Picture plugin: Renamed the attribute `imagick` to `transform-images`.
- TOML plugin:
  - is installed by default
  - Changed `extensions` option type to `string[]`.
- Slugify URL: Slugify static files by default. [#447]
- JSX plugin:
  - Removed `window.React` [#332].
  - Changed `extensions` option type to `string[]`.
  - The `includes` folder is automatically ignored.
- NetlifyCMS plugin:
  - Renamed to `decap_cms`.
  - Changed `netlifyIdentity` option to `identity: "netlify"`
- Markdown plugin: Disable indented code blocks by default [#376]
- Postcss plugin: The `includes` folder is automatically ignored.
- MDX plugin:
  - Updated to MDX v3.
  - The `includes` folder is automatically ignored.
- Module plugin
  - Changed `extensions` option type to `string[]`.
  - Replaced `.tmpl` subextension with `.page`.
  - The `includes` folder is automatically ignored.
- Eta plugin
  - Changed `extensions` option type to `string[]`.
  - The `includes` folder is automatically ignored.
- JSON plugin
  - Changed `extensions` option type to `string[]`.
  - Replaced `.tmpl` subextension with `.page`.
- JSX Preact plugin
  - Changed `extensions` option type to `string[]`.
  - The `includes` folder is automatically ignored.
- Liquid plugin
  - Changed `extensions` option type to `string[]`.
  - The `includes` folder is automatically ignored.
- Nunjucks plugin
  - Disabled by default
  - Changed `extensions` option type to `string[]`.
  - The `includes` folder is automatically ignored.
- Pug plugin
  - Changed `extensions` option type to `string[]`.
  - The `includes` folder is automatically ignored.
- Vento plugin
  - Enabled by default
  - Changed `extensions` option type to `string[]`.
  - The `includes` folder is automatically ignored.
- Multilanguage plugin
  - Apply the default language to all pages with undefined language.
  - Removed the ability to insert translations in the middle of the data object.
  - The uniqueness of a page is defined by the combination of id + type.
- SASS plugin: The `includes` folder is automatically ignored.
- LightningCSS plugin: The `includes` folder is automatically ignored.
- Feed plugin
  - Renamed the option `info.date` to `info.published`;
  - Renamed the option `item.date` to `item.published`;
  - New option `item.updated`;

### Removed
- Removed plugin `windi_css`. Use `unocss` instead.
- Removed plugin `imagick`. Use `transform_images` instead.
- Removed output extension detection in the filename: [#430]
- Removed `processAll` and `preprocessAll`.
- Removed `Page.dest` property [#290].
- Removed `Page.updateDest` function.
- Removed `Page.src.lastModified` and `Page.src.created` because they are
  already in `Page.src.entry`.
- Removed `Page.src.remote` because it's already in `Page.src.entry`.
- Removed `Page.src.slug` because it's already in `Page.data.basename`.
- Removed `--dev` mode [#244], [#201].
  Use the env variable `LUME_DRAFTS=true` to output draft pages.
- Removed `--quiet` argument
  Use the env variable `LUME_LOGS=DEBUG|INFO|WARNING|ERROR|CRITICAL`.
- Removed `site.includes()` function.
- Renamed `site.searcher` to `site.search`.
- The `pageSubExtension` is used only to load pages, but not for layouts,
  components, etc.
- Removed `site.loadComponents()`. It's included in `site.loadPages()` options.
- Removed `site.engine()`. It's included in `site.loadPages()` options.
- Removed `site.cacheFile()`
- Removed `Entry.setContent()`
- Removed message to upgrade Lume.
- Removed `Error` class to print the errors. `Deno.inspect()` is used instead.
- Removed `lume/core/utils.ts` and moved all utilities to different files under
  `/lume/core/utils/` folder.
- Search plugin:
  - Removed `returnPageData` option. Pages always return the `data` object [#251]
  - Removed `search.tags()` function. Use `search.values("tags")`.
  - Removed `data` filter.
- YAML plugin: Changed `extensions` option type to `string[]`.
- Removed WindiCSS plugin.
- Markdown plugin: removed `keepDefaultPlugins`
- Postcss plugin: removed `keepDefaultPlugins`
- MDX plugin:
  - Removed `overrideDefaultPlugins`
  - Removed `pragma` option.
- Remark plugin: Removed `overrideDefaultPlugins` option

### Fixed
- Updated dependencies: `std`, `deno_dom`, `eta`, `lightningcss`, `liquidjs`, `nunjucks types`, `pagefind`, `preact`, `react types`, `pug`, `svgo`, `esbuild`, `svgo`, `terser`, `unocss`, `vento`, `xml`, `postcss`, `markdown-it-defllist`.

[#201]: https://github.com/lumeland/lume/issues/201
[#244]: https://github.com/lumeland/lume/issues/244
[#251]: https://github.com/lumeland/lume/issues/251
[#290]: https://github.com/lumeland/lume/issues/290
[#332]: https://github.com/lumeland/lume/issues/332
[#376]: https://github.com/lumeland/lume/issues/376
[#430]: https://github.com/lumeland/lume/issues/430
[#447]: https://github.com/lumeland/lume/issues/447
[#494]: https://github.com/lumeland/lume/issues/494
[#501]: https://github.com/lumeland/lume/issues/501
[#517]: https://github.com/lumeland/lume/issues/517
[#518]: https://github.com/lumeland/lume/issues/518
[#520]: https://github.com/lumeland/lume/issues/520
[#521]: https://github.com/lumeland/lume/issues/521
[#523]: https://github.com/lumeland/lume/issues/523
[#525]: https://github.com/lumeland/lume/issues/525
[#526]: https://github.com/lumeland/lume/issues/526
[#529]: https://github.com/lumeland/lume/issues/529
[#534]: https://github.com/lumeland/lume/issues/534
[#535]: https://github.com/lumeland/lume/issues/535
[#540]: https://github.com/lumeland/lume/issues/540
[#541]: https://github.com/lumeland/lume/issues/541
[#542]: https://github.com/lumeland/lume/issues/542
[#544]: https://github.com/lumeland/lume/issues/544
[#547]: https://github.com/lumeland/lume/issues/547
[#550]: https://github.com/lumeland/lume/issues/550
[#551]: https://github.com/lumeland/lume/issues/551
[#552]: https://github.com/lumeland/lume/issues/552
[#562]: https://github.com/lumeland/lume/issues/562

[2.1.0]: https://github.com/lumeland/lume/compare/v2.0.3...HEAD
[2.0.3]: https://github.com/lumeland/lume/compare/v2.0.2...v2.0.3
[2.0.2]: https://github.com/lumeland/lume/compare/v2.0.1...v2.0.2
[2.0.1]: https://github.com/lumeland/lume/compare/v2.0.0...v2.0.1
[2.0.0]: https://github.com/lumeland/lume/releases/tag/v2.0.0<|MERGE_RESOLUTION|>--- conflicted
+++ resolved
@@ -7,11 +7,9 @@
 
 ## [2.1.0] - Unreleased
 ### Added
-<<<<<<< HEAD
 - Support `x-default` for unmatched languages #528 & #532
   - `multilanguage` plugin
   - `sitemap` plugin
-=======
 - New plugin: `fff` [#529].
 - New plugin: `redirects` [#534].
 - New plugin: `og_images` [#534].
@@ -43,7 +41,6 @@
 - Ensure `site.options.server.middlewares` array is always defined.
 - Updated dependencies: `std`, `date-fns`, `lightningcss`, `vento`, `terser`, `autoprefixer`, `esbuild`, `sass`, `unocss`.
 - `site.hooks.addMarkdownItPlugin` accepts multiple options
->>>>>>> 7ed7f4de
 
 ## [2.0.3] - 2024-01-12
 ### Added
